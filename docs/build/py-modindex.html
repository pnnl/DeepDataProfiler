--- conflicted
+++ resolved
@@ -9,7 +9,7 @@
   <!--[if lt IE 9]>
     <script src="_static/js/html5shiv.min.js"></script>
   <![endif]-->
-  
+
         <script data-url_root="./" id="documentation_options" src="_static/documentation_options.js"></script>
         <script src="_static/jquery.js"></script>
         <script src="_static/underscore.js"></script>
@@ -18,12 +18,12 @@
     <script src="_static/js/theme.js"></script>
     <link rel="index" title="Index" href="genindex.html" />
     <link rel="search" title="Search" href="search.html" />
- 
+
 
 
 </head>
 
-<body class="wy-body-for-nav"> 
+<body class="wy-body-for-nav">
   <div class="wy-grid-for-nav">
     <nav data-toggle="wy-nav-shift" class="wy-nav-side">
       <div class="wy-side-scroll">
@@ -73,12 +73,12 @@
 </div>
           <div role="main" class="document" itemscope="itemscope" itemtype="http://schema.org/Article">
            <div itemprop="articleBody">
-             
+
 
    <h1>Python Module Index</h1>
 
    <div class="modindex-jumpbox">
-   <a href="#cap-a"><strong>a</strong></a> | 
+   <a href="#cap-a"><strong>a</strong></a> |
    <a href="#cap-c"><strong>c</strong></a>
    </div>
 
@@ -134,14 +134,11 @@
      <tr class="cg-2">
        <td></td>
        <td>&#160;&#160;&#160;
-<<<<<<< HEAD
-=======
        <a href="classes/classes.html#module-classes.spatial_profiler"><code class="xref">classes.spatial_profiler</code></a></td><td>
        <em></em></td></tr>
      <tr class="cg-2">
        <td></td>
        <td>&#160;&#160;&#160;
->>>>>>> 1e8db364
        <a href="classes/classes.html#module-classes.svd_influential"><code class="xref">classes.svd_influential</code></a></td><td>
        <em></em></td></tr>
      <tr class="cg-2">
@@ -165,7 +162,7 @@
   Built with <a href="https://www.sphinx-doc.org/">Sphinx</a> using a
     <a href="https://github.com/readthedocs/sphinx_rtd_theme">theme</a>
     provided by <a href="https://readthedocs.org">Read the Docs</a>.
-   
+
 
 </footer>
         </div>
@@ -176,7 +173,7 @@
       jQuery(function () {
           SphinxRtdTheme.Navigation.enable(true);
       });
-  </script> 
+  </script>
 
 </body>
 </html>